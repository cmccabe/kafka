/**
 * Licensed to the Apache Software Foundation (ASF) under one or more
 * contributor license agreements.  See the NOTICE file distributed with
 * this work for additional information regarding copyright ownership.
 * The ASF licenses this file to You under the Apache License, Version 2.0
 * (the "License"); you may not use this file except in compliance with
 * the License.  You may obtain a copy of the License at
 *
 *    http://www.apache.org/licenses/LICENSE-2.0
 *
 * Unless required by applicable law or agreed to in writing, software
 * distributed under the License is distributed on an "AS IS" BASIS,
 * WITHOUT WARRANTIES OR CONDITIONS OF ANY KIND, either express or implied.
 * See the License for the specific language governing permissions and
 * limitations under the License.
 */

package kafka.tools;

import joptsimple.*;
import kafka.javaapi.producer.Producer;
import kafka.producer.KeyedMessage;
import kafka.producer.ProducerConfig;
import kafka.utils.Utils;

import java.io.File;
import java.io.FileInputStream;
import java.io.IOException;
import java.lang.reflect.Constructor;
import java.lang.reflect.InvocationTargetException;
import java.lang.reflect.Method;
import java.net.URL;
import java.net.URLClassLoader;
import java.nio.ByteBuffer;
import java.util.ArrayList;
import java.util.List;
import java.util.Properties;
import java.util.concurrent.*;
import java.util.concurrent.atomic.AtomicBoolean;


/**
 * This is a  kafka 0.7 to 0.8 online migration tool used for migrating data from 0.7 to 0.8 cluster. Internally,
 * it's composed of a kafka 0.7 consumer and kafka 0.8 producer. The kafka 0.7 consumer consumes data from the
 * 0.7 cluster, and the kafka 0.8 producer produces data to the 0.8 cluster.
 *
 * The 0.7 consumer is loaded from kafka 0.7 jar using a "parent last, child first" java class loader.
 * Ordinary class loader is "parent first, child last", and kafka 0.8 and 0.7 both have classes for a lot of
 * class names like "kafka.consumer.Consumer", etc., so ordinary java URLClassLoader with kafka 0.7 jar will
 * will still load the 0.8 version class.
 *
 * As kafka 0.7 and kafka 0.8 used different version of zkClient, the zkClient jar used by kafka 0.7 should
 * also be used by the class loader.
 *
 * The user need to provide the configuration file for 0.7 consumer and 0.8 producer. For 0.8 producer,
 * the "serializer.class" config is set to "kafka.serializer.DefaultEncoder" by the code.
 */
<<<<<<< HEAD
@SuppressWarnings({"unchecked", "rawtypes"})
public class KafkaMigrationTool
{
=======

public class KafkaMigrationTool {
>>>>>>> 92ecebec
  private static final org.apache.log4j.Logger logger = org.apache.log4j.Logger.getLogger(KafkaMigrationTool.class.getName());
  private static final String KAFKA_07_STATIC_CONSUMER_CLASS_NAME = "kafka.consumer.Consumer";
  private static final String KAFKA_07_CONSUMER_CONFIG_CLASS_NAME = "kafka.consumer.ConsumerConfig";
  private static final String KAFKA_07_CONSUMER_STREAM_CLASS_NAME = "kafka.consumer.KafkaStream";
  private static final String KAFKA_07_CONSUMER_ITERATOR_CLASS_NAME = "kafka.consumer.ConsumerIterator";
  private static final String KAFKA_07_CONSUMER_CONNECTOR_CLASS_NAME = "kafka.javaapi.consumer.ConsumerConnector";
  private static final String KAFKA_07_MESSAGE_AND_METADATA_CLASS_NAME = "kafka.message.MessageAndMetadata";
  private static final String KAFKA_07_MESSAGE_CLASS_NAME = "kafka.message.Message";
  private static final String KAFKA_07_WHITE_LIST_CLASS_NAME = "kafka.consumer.Whitelist";
  private static final String KAFKA_07_TOPIC_FILTER_CLASS_NAME = "kafka.consumer.TopicFilter";
  private static final String KAFKA_07_BLACK_LIST_CLASS_NAME = "kafka.consumer.Blacklist";

  private static Class<?> KafkaStaticConsumer_07 = null;
  private static Class<?> ConsumerConfig_07 = null;
  private static Class<?> ConsumerConnector_07 = null;
  private static Class<?> KafkaStream_07 = null;
  private static Class<?> TopicFilter_07 = null;
  private static Class<?> WhiteList_07 = null;
  private static Class<?> BlackList_07 = null;
  private static Class<?> KafkaConsumerIteratorClass_07 = null;
  private static Class<?> KafkaMessageAndMetatDataClass_07 = null;
  private static Class<?> KafkaMessageClass_07 = null;

  public static void main(String[] args) throws InterruptedException, IOException {
    OptionParser parser = new OptionParser();
    ArgumentAcceptingOptionSpec<String> consumerConfigOpt
      = parser.accepts("consumer.config", "Kafka 0.7 consumer config to consume from the source 0.7 cluster. " + "You man specify multiple of these.")
      .withRequiredArg()
      .describedAs("config file")
      .ofType(String.class);

    ArgumentAcceptingOptionSpec<String> producerConfigOpt
      =  parser.accepts("producer.config", "Producer config.")
      .withRequiredArg()
      .describedAs("config file")
      .ofType(String.class);

    ArgumentAcceptingOptionSpec<Integer> numProducersOpt
      =  parser.accepts("num.producers", "Number of producer instances")
      .withRequiredArg()
      .describedAs("Number of producers")
      .ofType(Integer.class)
      .defaultsTo(1);

    ArgumentAcceptingOptionSpec<String> zkClient01JarOpt
      = parser.accepts("zkclient.01.jar", "zkClient 0.1 jar file")
      .withRequiredArg()
      .describedAs("zkClient 0.1 jar file required by Kafka 0.7")
      .ofType(String.class);

    ArgumentAcceptingOptionSpec<String> kafka07JarOpt
      = parser.accepts("kafka.07.jar", "Kafka 0.7 jar file")
      .withRequiredArg()
      .describedAs("kafka 0.7 jar")
      .ofType(String.class);

    ArgumentAcceptingOptionSpec<Integer> numStreamsOpt
      = parser.accepts("num.streams", "Number of consumer streams")
      .withRequiredArg()
      .describedAs("Number of consumer threads")
      .ofType(Integer.class)
      .defaultsTo(1);

    ArgumentAcceptingOptionSpec<String> whitelistOpt
      = parser.accepts("whitelist", "Whitelist of topics to migrate from the 0.7 cluster")
      .withRequiredArg()
      .describedAs("Java regex (String)")
      .ofType(String.class);

    ArgumentAcceptingOptionSpec<String> blacklistOpt
      = parser.accepts("blacklist", "Blacklist of topics to migrate from the 0.7 cluster")
      .withRequiredArg()
      .describedAs("Java regex (String)")
      .ofType(String.class);

    OptionSpecBuilder helpOpt
      = parser.accepts("help", "Print this message.");

    OptionSet options = parser.parse(args);

    if (options.has(helpOpt)) {
      parser.printHelpOn(System.out);
      System.exit(0);
    }

    checkRequiredArgs(parser, options, new OptionSpec[]{consumerConfigOpt, producerConfigOpt, zkClient01JarOpt, kafka07JarOpt});
    int whiteListCount = options.has(whitelistOpt) ? 1 : 0;
    int blackListCount = options.has(blacklistOpt) ? 1 : 0;
    if(whiteListCount + blackListCount != 1) {
      System.err.println("Exactly one of whitelist or blacklist is required.");
      System.exit(1);
    }

    String kafkaJarFile_07 = options.valueOf(kafka07JarOpt);
    String zkClientJarFile = options.valueOf(zkClient01JarOpt);
    String consumerConfigFile_07 = options.valueOf(consumerConfigOpt);
    int numConsumers = options.valueOf(numStreamsOpt);
    String producerConfigFile_08 = options.valueOf(producerConfigOpt);
    int numProducers = options.valueOf(numProducersOpt);
    final List<MigrationThread> migrationThreads = new ArrayList<MigrationThread>(numConsumers);
    final List<ProducerThread> producerThreads = new ArrayList<ProducerThread>(numProducers);

    try {
      File kafkaJar_07 = new File(kafkaJarFile_07);
      File zkClientJar = new File(zkClientJarFile);
      ParentLastURLClassLoader c1 = new ParentLastURLClassLoader(new URL[] {
        kafkaJar_07.toURI().toURL(),
        zkClientJar.toURI().toURL()
      });

      /** Construct the 07 consumer config **/
      ConsumerConfig_07 = c1.loadClass(KAFKA_07_CONSUMER_CONFIG_CLASS_NAME);
      KafkaStaticConsumer_07 = c1.loadClass(KAFKA_07_STATIC_CONSUMER_CLASS_NAME);
      ConsumerConnector_07 = c1.loadClass(KAFKA_07_CONSUMER_CONNECTOR_CLASS_NAME);
      KafkaStream_07 = c1.loadClass(KAFKA_07_CONSUMER_STREAM_CLASS_NAME);
      TopicFilter_07 = c1.loadClass(KAFKA_07_TOPIC_FILTER_CLASS_NAME);
      WhiteList_07 = c1.loadClass(KAFKA_07_WHITE_LIST_CLASS_NAME);
      BlackList_07 = c1.loadClass(KAFKA_07_BLACK_LIST_CLASS_NAME);
      KafkaMessageClass_07 = c1.loadClass(KAFKA_07_MESSAGE_CLASS_NAME);
      KafkaConsumerIteratorClass_07 = c1.loadClass(KAFKA_07_CONSUMER_ITERATOR_CLASS_NAME);
      KafkaMessageAndMetatDataClass_07 = c1.loadClass(KAFKA_07_MESSAGE_AND_METADATA_CLASS_NAME);

      Constructor ConsumerConfigConstructor_07 = ConsumerConfig_07.getConstructor(Properties.class);
      Properties kafkaConsumerProperties_07 = new Properties();
      kafkaConsumerProperties_07.load(new FileInputStream(consumerConfigFile_07));
      /** Disable shallow iteration because the message format is different between 07 and 08, we have to get each individual message **/
      if(kafkaConsumerProperties_07.getProperty("shallow.iterator.enable", "").equals("true")) {
        logger.warn("Shallow iterator should not be used in the migration tool");
        kafkaConsumerProperties_07.setProperty("shallow.iterator.enable", "false");
      }
      Object consumerConfig_07 = ConsumerConfigConstructor_07.newInstance(kafkaConsumerProperties_07);

      /** Construct the 07 consumer connector **/
      Method ConsumerConnectorCreationMethod_07 = KafkaStaticConsumer_07.getMethod("createJavaConsumerConnector", ConsumerConfig_07);
      final Object consumerConnector_07 = ConsumerConnectorCreationMethod_07.invoke(null, consumerConfig_07);
      Method ConsumerConnectorCreateMessageStreamsMethod_07 = ConsumerConnector_07.getMethod(
        "createMessageStreamsByFilter",
        TopicFilter_07, int.class);
      final Method ConsumerConnectorShutdownMethod_07 = ConsumerConnector_07.getMethod("shutdown");
      Constructor WhiteListConstructor_07 = WhiteList_07.getConstructor(String.class);
      Constructor BlackListConstructor_07 = BlackList_07.getConstructor(String.class);
      Object filterSpec = null;
      if(options.has(whitelistOpt))
        filterSpec = WhiteListConstructor_07.newInstance(options.valueOf(whitelistOpt));
      else
        filterSpec = BlackListConstructor_07.newInstance(options.valueOf(blacklistOpt));

      Object retKafkaStreams = ConsumerConnectorCreateMessageStreamsMethod_07.invoke(consumerConnector_07, filterSpec, numConsumers);

      Properties kafkaProducerProperties_08 = new Properties();
      kafkaProducerProperties_08.load(new FileInputStream(producerConfigFile_08));
      kafkaProducerProperties_08.setProperty("serializer.class", "kafka.serializer.DefaultEncoder");
      // create a producer channel instead
      ProducerDataChannel<KeyedMessage<String, byte[]>> producerDataChannel = new ProducerDataChannel<KeyedMessage<String, byte[]>>(numProducers);
      int threadId = 0;

      Runtime.getRuntime().addShutdownHook(new Thread() {
        @Override
        public void run() {
          try {
            ConsumerConnectorShutdownMethod_07.invoke(consumerConnector_07);
          } catch(Exception e) {
            logger.error("Error while shutting down Kafka consumer", e);
          }
          for(MigrationThread migrationThread : migrationThreads) {
            migrationThread.shutdown();
          }
          for(ProducerThread producerThread : producerThreads) {
            producerThread.shutdown();
          }
          for(ProducerThread producerThread : producerThreads) {
            producerThread.awaitShutdown();
          }
          logger.info("Kafka migration tool shutdown successfully");
        }
      });

      // start consumer threads
      for(Object stream: (List)retKafkaStreams) {
        MigrationThread thread = new MigrationThread(stream, producerDataChannel, threadId);
        threadId ++;
        thread.start();
        migrationThreads.add(thread);
      }
      // start producer threads
      for (int i = 0; i < numProducers; i++) {
        kafkaProducerProperties_08.put("client.id", String.valueOf(i) + "-" + i);
        ProducerConfig producerConfig_08 = new ProducerConfig(kafkaProducerProperties_08);
        Producer producer = new Producer(producerConfig_08);
        ProducerThread producerThread = new ProducerThread(producerDataChannel, producer, i);
        producerThread.start();
        producerThreads.add(producerThread);
      }
    }
    catch (Throwable e){
      System.out.println("Kafka migration tool failed due to: " + Utils.stackTrace(e));
      logger.error("Kafka migration tool failed: ", e);
    }
  }

  private static void checkRequiredArgs(OptionParser parser, OptionSet options, OptionSpec[] required) throws IOException {
    for(OptionSpec arg : required) {
      if(!options.has(arg)) {
        System.err.println("Missing required argument \"" + arg + "\"");
        parser.printHelpOn(System.err);
        System.exit(1);
      }
    }
  }


  private static class ProducerDataChannel<T> {
    private final int producerQueueSize;
    private final BlockingQueue<T> producerRequestQueue;

    public ProducerDataChannel(int queueSize) {
      producerQueueSize = queueSize;
      producerRequestQueue = new ArrayBlockingQueue<T>(producerQueueSize);
    }

    public void sendRequest(T data) throws InterruptedException {
      producerRequestQueue.put(data);
    }

    public T receiveRequest() throws InterruptedException {
      return producerRequestQueue.take();
    }
  }

  private static class MigrationThread extends Thread {
    private final Object stream;
    private final ProducerDataChannel<KeyedMessage<String, byte[]>> producerDataChannel;
    private final int threadId;
    private final String threadName;
    private final org.apache.log4j.Logger logger;
    private CountDownLatch shutdownComplete = new CountDownLatch(1);
    private final AtomicBoolean isRunning = new AtomicBoolean(true);

    MigrationThread(Object _stream, ProducerDataChannel<KeyedMessage<String, byte[]>> _producerDataChannel, int _threadId) {
      stream = _stream;
      producerDataChannel = _producerDataChannel;
      threadId = _threadId;
      threadName = "MigrationThread-" + threadId;
      logger = org.apache.log4j.Logger.getLogger(MigrationThread.class.getName());
      this.setName(threadName);
    }

    public void run() {
      try {
        Method MessageGetPayloadMethod_07 = KafkaMessageClass_07.getMethod("payload");
        Method KafkaGetMessageMethod_07 = KafkaMessageAndMetatDataClass_07.getMethod("message");
        Method KafkaGetTopicMethod_07 = KafkaMessageAndMetatDataClass_07.getMethod("topic");
        Method ConsumerIteratorMethod = KafkaStream_07.getMethod("iterator");
        Method KafkaStreamHasNextMethod_07 = KafkaConsumerIteratorClass_07.getMethod("hasNext");
        Method KafkaStreamNextMethod_07 = KafkaConsumerIteratorClass_07.getMethod("next");
        Object iterator = ConsumerIteratorMethod.invoke(stream);

        while (((Boolean) KafkaStreamHasNextMethod_07.invoke(iterator)).booleanValue()) {
          Object messageAndMetaData_07 = KafkaStreamNextMethod_07.invoke(iterator);
          Object message_07 = KafkaGetMessageMethod_07.invoke(messageAndMetaData_07);
          Object topic = KafkaGetTopicMethod_07.invoke(messageAndMetaData_07);
          Object payload_07 = MessageGetPayloadMethod_07.invoke(message_07);
          int size = ((ByteBuffer)payload_07).remaining();
          byte[] bytes = new byte[size];
          ((ByteBuffer)payload_07).get(bytes);
          if(logger.isDebugEnabled())
            logger.debug("Migration thread " + threadId + " sending message of size " + bytes.length + " to topic "+ topic);
          KeyedMessage<String, byte[]> producerData = new KeyedMessage((String)topic, null, bytes);
          producerDataChannel.sendRequest(producerData);
        }
        logger.info("Migration thread " + threadName + " finished running");
      } catch (InvocationTargetException t){
        logger.fatal("Migration thread failure due to root cause ", t.getCause());
      } catch (Throwable t){
        logger.fatal("Migration thread failure due to ", t);
      } finally {
        shutdownComplete.countDown();
      }
    }

    public void shutdown() {
      logger.info("Migration thread " + threadName + " shutting down");
      isRunning.set(false);
      interrupt();
      try {
        shutdownComplete.await();
      } catch(InterruptedException ie) {
        logger.warn("Interrupt during shutdown of MigrationThread", ie);
      }
      logger.info("Migration thread " + threadName + " shutdown complete");
    }
  }

  private static class ProducerThread extends Thread {
    private final ProducerDataChannel<KeyedMessage<String, byte[]>> producerDataChannel;
    private final Producer<String, byte[]> producer;
    private final int threadId;
    private String threadName;
    private org.apache.log4j.Logger logger;
    private CountDownLatch shutdownComplete = new CountDownLatch(1);
    private KeyedMessage<String, byte[]> shutdownMessage = new KeyedMessage("shutdown", null, null);

    public ProducerThread(ProducerDataChannel<KeyedMessage<String, byte[]>> _producerDataChannel,
                          Producer<String, byte[]> _producer,
                          int _threadId) {
      producerDataChannel = _producerDataChannel;
      producer = _producer;
      threadId = _threadId;
      threadName = "ProducerThread-" + threadId;
      logger = org.apache.log4j.Logger.getLogger(ProducerThread.class.getName());
      this.setName(threadName);
    }

    public void run() {
      try{
        while(true) {
          KeyedMessage<String, byte[]> data = producerDataChannel.receiveRequest();
          if(!data.equals(shutdownMessage))
            producer.send(data);
          else
            break;
        }
        logger.info("Producer thread " + threadName + " finished running");
      } catch (Throwable t){
        logger.fatal("Producer thread failure due to ", t);
      } finally {
        shutdownComplete.countDown();
      }
    }

    public void shutdown() {
      try {
        logger.info("Producer thread " + threadName + " shutting down");
        producerDataChannel.sendRequest(shutdownMessage);
      } catch(InterruptedException ie) {
        logger.warn("Interrupt during shutdown of ProducerThread", ie);
      }
    }

    public void awaitShutdown() {
      try {
        shutdownComplete.await();
        logger.info("Producer thread " + threadName + " shutdown complete");
      } catch(InterruptedException ie) {
        logger.warn("Interrupt during shutdown of ProducerThread", ie);
      }
    }
  }

  /**
   * A parent-last class loader that will try the child class loader first and then the parent.
   * This takes a fair bit of doing because java really prefers parent-first.
   */
  private static class ParentLastURLClassLoader extends ClassLoader {
    private ChildURLClassLoader childClassLoader;

    /**
     * This class allows me to call findClass on a class loader
     */
    private static class FindClassClassLoader extends ClassLoader {
      public FindClassClassLoader(ClassLoader parent) {
        super(parent);
      }
      @Override
      public Class<?> findClass(String name) throws ClassNotFoundException {
        return super.findClass(name);
      }
    }

    /**
     * This class delegates (child then parent) for the findClass method for a URLClassLoader.
     * We need this because findClass is protected in URLClassLoader
     */
    private static class ChildURLClassLoader extends URLClassLoader {
      private FindClassClassLoader realParent;
      public ChildURLClassLoader( URL[] urls, FindClassClassLoader realParent) {
        super(urls, null);
        this.realParent = realParent;
      }

      @Override
      public Class<?> findClass(String name) throws ClassNotFoundException {
        try{
          // first try to use the URLClassLoader findClass
          return super.findClass(name);
        }
        catch( ClassNotFoundException e ) {
          // if that fails, we ask our real parent class loader to load the class (we give up)
          return realParent.loadClass(name);
        }
      }
    }

    public ParentLastURLClassLoader(URL[] urls) {
      super(Thread.currentThread().getContextClassLoader());
      childClassLoader = new ChildURLClassLoader(urls, new FindClassClassLoader(this.getParent()));
    }

    @Override
    protected synchronized Class<?> loadClass(String name, boolean resolve) throws ClassNotFoundException {
      try {
        // first we try to find a class inside the child class loader
        return childClassLoader.findClass(name);
      }
      catch( ClassNotFoundException e ) {
        // didn't find it, try the parent
        return super.loadClass(name, resolve);
      }
    }
  }
}
<|MERGE_RESOLUTION|>--- conflicted
+++ resolved
@@ -55,14 +55,9 @@
  * The user need to provide the configuration file for 0.7 consumer and 0.8 producer. For 0.8 producer,
  * the "serializer.class" config is set to "kafka.serializer.DefaultEncoder" by the code.
  */
-<<<<<<< HEAD
 @SuppressWarnings({"unchecked", "rawtypes"})
 public class KafkaMigrationTool
 {
-=======
-
-public class KafkaMigrationTool {
->>>>>>> 92ecebec
   private static final org.apache.log4j.Logger logger = org.apache.log4j.Logger.getLogger(KafkaMigrationTool.class.getName());
   private static final String KAFKA_07_STATIC_CONSUMER_CLASS_NAME = "kafka.consumer.Consumer";
   private static final String KAFKA_07_CONSUMER_CONFIG_CLASS_NAME = "kafka.consumer.ConsumerConfig";
